--- conflicted
+++ resolved
@@ -194,10 +194,7 @@
 	$U/_grind\
 	$U/_wc\
 	$U/_zombie\
-<<<<<<< HEAD
-=======
 	$U/_sysinfotest\
->>>>>>> 86b2932d
 
 
 
