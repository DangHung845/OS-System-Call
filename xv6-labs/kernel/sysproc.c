--- conflicted
+++ resolved
@@ -5,10 +5,7 @@
 #include "memlayout.h"
 #include "spinlock.h"
 #include "proc.h"
-<<<<<<< HEAD
-=======
 #include "sysinfo.h"
->>>>>>> 86b2932d
 
 uint64
 sys_exit(void)
